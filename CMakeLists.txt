--- conflicted
+++ resolved
@@ -108,11 +108,7 @@
 include_directories(${CMAKE_CURRENT_BINARY_DIR}
 			external/DataLisp/src ${CMAKE_CURRENT_BINARY_DIR}/external/DataLisp
 			external/tinyobjloader external/libsimdpp
-<<<<<<< HEAD
-			${OIIO_INCLUDE_DIR} ${OPENEXR_INCLUDE_DIR}
-=======
 			${OIIO_INCLUDE_DIR}
->>>>>>> 552e6eb2
 			src/library src/utils)
 
 # Extras
